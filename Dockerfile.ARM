--- conflicted
+++ resolved
@@ -123,11 +123,7 @@
 RUN make install
 
 # --- Install Nlohmann-json ---
-<<<<<<< HEAD
-WORKDIR /usr/local/nlohmann/include
-=======
-WORKDIR /usr/local/include
->>>>>>> cf5d6152
+WORKDIR /usr/local/include/nlohmann
 RUN curl -L -o json.hpp https://github.com/nlohmann/json/releases/download/v3.11.2/json.hpp
 
 # --- Final Cleanup ---
